--- conflicted
+++ resolved
@@ -21,10 +21,7 @@
 #include "nug4/G4Base/G4Helper.h"
 
 // C++ Includes
-<<<<<<< HEAD
-=======
 #include <cassert>
->>>>>>> 8a3fdbdd
 #include <map>
 #include <set>
 #include <sstream>
@@ -51,22 +48,15 @@
 // LArSoft Includes
 #include "larcore/Geometry/Geometry.h"
 #include "larcorealg/CoreUtils/ParticleFilters.h" // util::PositionInVolumeFilter
-<<<<<<< HEAD
 #include "lardata/DetectorInfoServices/DetectorClocksService.h"
 #include "lardata/DetectorInfoServices/DetectorPropertiesService.h"
 #include "lardataalg/MCDumpers/MCDumpers.h" // sim::dump namespace
-=======
-#include "lardataalg/MCDumpers/MCDumpers.h"       // sim::dump namespace
->>>>>>> 8a3fdbdd
 #include "lardataobj/Simulation/AuxDetSimChannel.h"
 #include "lardataobj/Simulation/GeneratedParticleInfo.h"
 #include "lardataobj/Simulation/OpDetBacktrackerRecord.h"
 #include "lardataobj/Simulation/SimChannel.h"
 #include "lardataobj/Simulation/SimPhotons.h"
-<<<<<<< HEAD
 #include "larsim/LegacyLArG4/AllPhysicsLists.h"
-=======
->>>>>>> 8a3fdbdd
 #include "larsim/LegacyLArG4/AuxDetReadout.h"
 #include "larsim/LegacyLArG4/AuxDetReadoutGeometry.h"
 #include "larsim/LegacyLArG4/IonizationAndScintillation.h"
@@ -97,14 +87,6 @@
 // Boost includes
 #include "boost/algorithm/string.hpp"
 
-<<<<<<< HEAD
-=======
-#if defined __clang__
-#pragma clang diagnostic push
-#pragma clang diagnostic ignored "-Wunused-private-field"
-#endif
-
->>>>>>> 8a3fdbdd
 ///Geant4 interface
 namespace larg4 {
 
@@ -331,17 +313,12 @@
    */
   class LArG4 : public art::EDProducer {
   public:
-<<<<<<< HEAD
-=======
-    /// Standard constructor and destructor for an FMWK module.
->>>>>>> 8a3fdbdd
     explicit LArG4(fhicl::ParameterSet const& pset);
 
   private:
     /// The main routine of this module: Fetch the primary particles
     /// from the event, simulate their evolution in the detector, and
     /// produce the detector response.
-<<<<<<< HEAD
     void produce(art::Event& evt) override;
     void beginJob() override;
     void beginRun(art::Run& run) override;
@@ -349,34 +326,16 @@
     std::unique_ptr<g4b::G4Helper> fG4Help{nullptr}; ///< G4 interface object
     larg4::ParticleListAction* fparticleListAction{
       nullptr}; ///< Geant4 user action to particle information.
-=======
-    void produce(art::Event& evt);
-    void beginJob();
-    void beginRun(art::Run& run);
-
-  private:
-    g4b::G4Helper* fG4Help; ///< G4 interface object
-    larg4::LArVoxelListAction*
-      flarVoxelListAction; ///< Geant4 user action to accumulate LAr voxel information.
-    larg4::ParticleListAction* fparticleListAction; ///< Geant4 user action to particle information.
->>>>>>> 8a3fdbdd
 
     std::string fG4PhysListName; ///< predefined physics list to use if not making a custom one
     std::string fG4MacroPath;    ///< directory path for Geant4 macro file to be
                                  ///< executed before main MC processing.
     bool fCheckOverlaps;         ///< Whether to use the G4 overlap checker
-<<<<<<< HEAD
+    bool fMakeMCParticles;       ///< Whether to keep a `sim::MCParticle` list
     bool fdumpParticleList;      ///< Whether each event's sim::ParticleList will be displayed.
     bool fdumpSimChannels;       ///< Whether each event's sim::Channel will be displayed.
     bool fUseLitePhotons;
     bool fStoreReflected{false};
-=======
-    bool fMakeMCParticles;       ///< Whether to keep a `sim::MCParticle` list
-    bool fdumpParticleList;      ///< Whether each event's sim::ParticleList will be displayed.
-    bool fdumpSimChannels;       ///< Whether each event's sim::Channel will be displayed.
-    bool fUseLitePhotons;
-    bool fStoreReflected;
->>>>>>> 8a3fdbdd
     int fSmartStacking;          ///< Whether to instantiate and use class to
     double fOffPlaneMargin = 0.; ///< Off-plane charge recovery margin
                                  ///< dictate how tracks are put on stack.
@@ -386,7 +345,6 @@
 
     bool fSparsifyTrajectories; ///< Sparsify MCParticle Trajectories
 
-<<<<<<< HEAD
     CLHEP::HepRandomEngine& fEngine; ///< Random-number engine for IonizationAndScintillation
                                      ///< initialization
 
@@ -394,11 +352,6 @@
     LArVoxelReadoutGeometry* fVoxelReadoutGeometry{
       nullptr}; /// Pointer used for correctly updating the clock data state.
 
-=======
-    CLHEP::HepRandomEngine&
-      fEngine; ///< Random-number engine for IonizationAndScintillation initialization
-
->>>>>>> 8a3fdbdd
     /// Configures and returns a particle filter
     std::unique_ptr<util::PositionInVolumeFilter> CreateParticleVolumeFilter(
       std::set<std::string> const& vol_names) const;
@@ -449,22 +402,11 @@
   // Constructor
   LArG4::LArG4(fhicl::ParameterSet const& pset)
     : art::EDProducer{pset}
-<<<<<<< HEAD
-    , fG4PhysListName(pset.get<std::string>("G4PhysListName", "larg4::PhysicsList"))
-    , fCheckOverlaps(pset.get<bool>("CheckOverlaps", false))
-    , fdumpParticleList(pset.get<bool>("DumpParticleList", false))
-    , fdumpSimChannels(pset.get<bool>("DumpSimChannels", false))
-=======
-    , fG4Help(0)
-    , flarVoxelListAction(0)
-    , fparticleListAction(0)
     , fG4PhysListName(pset.get<std::string>("G4PhysListName", "larg4::PhysicsList"))
     , fCheckOverlaps(pset.get<bool>("CheckOverlaps", false))
     , fMakeMCParticles(pset.get<bool>("MakeMCParticles", true))
     , fdumpParticleList(pset.get<bool>("DumpParticleList", false))
     , fdumpSimChannels(pset.get<bool>("DumpSimChannels", false))
-    , fStoreReflected(false)
->>>>>>> 8a3fdbdd
     , fSmartStacking(pset.get<int>("SmartStacking", 0))
     , fOffPlaneMargin(pset.get<double>("ChargeRecoveryMargin", 0.0))
     , fKeepParticlesInVolumes(pset.get<std::vector<std::string>>("KeepParticlesInVolumes", {}))
@@ -474,8 +416,6 @@
     , fAllPhysicsLists{art::ServiceHandle<detinfo::DetectorPropertiesService const>()->DataForJob()}
   {
     MF_LOG_DEBUG("LArG4") << "Debug: LArG4()";
-<<<<<<< HEAD
-=======
     art::ServiceHandle<art::RandomNumberGenerator const> rng;
 
     if (!fMakeMCParticles) { // configuration option consistency
@@ -489,7 +429,6 @@
       }
     } // if
 
->>>>>>> 8a3fdbdd
     if (pset.has_key("Seed")) {
       throw art::Exception(art::errors::Configuration)
         << "The configuration of LArG4 module has the discontinued 'Seed' parameter.\n"
@@ -543,19 +482,12 @@
       produces<std::vector<sim::SimEnergyDeposit>>("Other");
     }
 
-<<<<<<< HEAD
-    produces<std::vector<simb::MCParticle>>();
-    if (!lgp->NoElectronPropagation()) produces<std::vector<sim::SimChannel>>();
-    produces<std::vector<sim::AuxDetSimChannel>>();
-    produces<art::Assns<simb::MCTruth, simb::MCParticle, sim::GeneratedParticleInfo>>();
-=======
     if (fMakeMCParticles) {
       produces<std::vector<simb::MCParticle>>();
       produces<art::Assns<simb::MCTruth, simb::MCParticle, sim::GeneratedParticleInfo>>();
     }
     if (!lgp->NoElectronPropagation()) produces<std::vector<sim::SimChannel>>();
     produces<std::vector<sim::AuxDetSimChannel>>();
->>>>>>> 8a3fdbdd
 
     // constructor decides if initialized value is a path or an environment variable
     cet::search_path sp("FW_SEARCH_PATH");
@@ -571,25 +503,11 @@
   void
   LArG4::beginJob()
   {
-<<<<<<< HEAD
     fG4Help = std::make_unique<g4b::G4Helper>(fG4MacroPath, fG4PhysListName);
 
     if (fCheckOverlaps) fG4Help->SetOverlapCheck(true);
 
     art::ServiceHandle<geo::Geometry const> geom;
-=======
-    if (fG4Help) delete fG4Help;
-  }
-
-  //----------------------------------------------------------------------
-  void
-  LArG4::beginJob()
-  {
-    art::ServiceHandle<geo::Geometry const> geom;
-
-    fG4Help = new g4b::G4Helper(fG4MacroPath, fG4PhysListName);
-    if (fCheckOverlaps) fG4Help->SetOverlapCheck(true);
->>>>>>> 8a3fdbdd
     fG4Help->ConstructDetector(geom->GDMLFile());
 
     // Get the logical volume store and assign material properties
@@ -615,16 +533,11 @@
     readoutGeomSetupData.readoutSetup.offPlaneMargin = fOffPlaneMargin;
     readoutGeomSetupData.readoutSetup.propGen = &fEngine;
 
-<<<<<<< HEAD
     fVoxelReadoutGeometry =
       new LArVoxelReadoutGeometry("LArVoxelReadoutGeometry", readoutGeomSetupData);
     pworlds.push_back(fVoxelReadoutGeometry);
-    pworlds.push_back(new OpDetReadoutGeometry(geom->OpDetGeoName()));
-=======
-    pworlds.push_back(new LArVoxelReadoutGeometry("LArVoxelReadoutGeometry", readoutGeomSetupData));
     pworlds.push_back(
       new OpDetReadoutGeometry(geom->OpDetGeoName(), "OpDetReadoutGeometry", fUseLitePhotons));
->>>>>>> 8a3fdbdd
     pworlds.push_back(new AuxDetReadoutGeometry("AuxDetReadoutGeometry"));
 
     fG4Help->SetParallelWorlds(pworlds);
@@ -641,15 +554,10 @@
 
     // User-action class for accumulating particles and trajectories
     // produced in the detector.
-<<<<<<< HEAD
-    fparticleListAction = new larg4::ParticleListAction(
-      lgp->ParticleKineticEnergyCut(), lgp->StoreTrajectories(), lgp->KeepEMShowerDaughters());
-=======
     fparticleListAction = new larg4::ParticleListAction(lgp->ParticleKineticEnergyCut(),
                                                         lgp->StoreTrajectories(),
                                                         lgp->KeepEMShowerDaughters(),
                                                         fMakeMCParticles);
->>>>>>> 8a3fdbdd
     uaManager->AddAndAdoptAction(fparticleListAction);
 
     // UserActionManager is now configured so continue G4 initialization
@@ -667,10 +575,6 @@
   LArG4::beginRun(art::Run& run)
   {
     // prepare the filter object (null if no filtering)
-<<<<<<< HEAD
-=======
-
->>>>>>> 8a3fdbdd
     std::set<std::string> volnameset(fKeepParticlesInVolumes.begin(),
                                      fKeepParticlesInVolumes.end());
     fparticleListAction->ParticleFilter(CreateParticleVolumeFilter(volnameset));
@@ -695,13 +599,8 @@
     for (size_t iVolume = 0; iVolume < node_paths.size(); ++iVolume) {
       std::vector<TGeoNode const*> path = node_paths[iVolume];
 
-<<<<<<< HEAD
       auto pTransl = new TGeoTranslation(0., 0., 0.);
       auto pRot = new TGeoRotation();
-=======
-      TGeoTranslation* pTransl = new TGeoTranslation(0., 0., 0.);
-      TGeoRotation* pRot = new TGeoRotation();
->>>>>>> 8a3fdbdd
       for (TGeoNode const* node : path) {
         TGeoTranslation thistranslate(*node->GetMatrix());
         TGeoRotation thisrotate(*node->GetMatrix());
@@ -709,7 +608,6 @@
         *pRot = *pRot * thisrotate;
       }
 
-<<<<<<< HEAD
       // for some reason, pRot and pTransl don't have tr and rot bits set
       // correctly make new translations and rotations so bits are set correctly
       auto pTransl2 = new TGeoTranslation(
@@ -718,18 +616,6 @@
       pRot->GetAngles(phi, theta, psi);
       auto pRot2 = new TGeoRotation();
       pRot2->SetAngles(phi, theta, psi);
-=======
-      //for some reason, pRot and pTransl don't have tr and rot bits set correctly
-      //make new translations and rotations so bits are set correctly
-      TGeoTranslation* pTransl2 = new TGeoTranslation(
-        pTransl->GetTranslation()[0], pTransl->GetTranslation()[1], pTransl->GetTranslation()[2]);
-      double phi = 0., theta = 0., psi = 0.;
-      pRot->GetAngles(phi, theta, psi);
-      TGeoRotation* pRot2 = new TGeoRotation();
-      pRot2->SetAngles(phi, theta, psi);
-
-      TGeoCombiTrans* pTransf = new TGeoCombiTrans(*pTransl2, *pRot2);
->>>>>>> 8a3fdbdd
 
       auto pTransf = new TGeoCombiTrans(*pTransl2, *pRot2);
       GeoVolumePairs.emplace_back(node_paths[iVolume].back()->GetVolume(), pTransf);
@@ -742,7 +628,6 @@
   LArG4::produce(art::Event& evt)
   {
     MF_LOG_DEBUG("LArG4") << "produce()";
-<<<<<<< HEAD
     auto const clockData = art::ServiceHandle<detinfo::DetectorClocksService const>()->DataFor(evt);
     auto const detProp =
       art::ServiceHandle<detinfo::DetectorPropertiesService const>()->DataFor(evt, clockData);
@@ -753,8 +638,13 @@
     auto scCol = std::make_unique<std::vector<sim::SimChannel>>();
     auto adCol = std::make_unique<std::vector<sim::AuxDetSimChannel>>();
     auto tpassn =
-      std::make_unique<art::Assns<simb::MCTruth, simb::MCParticle, sim::GeneratedParticleInfo>>();
-    auto partCol = std::make_unique<std::vector<simb::MCParticle>>();
+      fMakeMCParticles ?
+      std::make_unique<art::Assns<simb::MCTruth, simb::MCParticle, sim::GeneratedParticleInfo>>() :
+      nullptr;
+    auto partCol =
+      fMakeMCParticles ?
+      std::make_unique<std::vector<simb::MCParticle>>() :
+      nullptr;
     auto PhotonCol = std::make_unique<std::vector<sim::SimPhotons>>();
     auto PhotonColRefl = std::make_unique<std::vector<sim::SimPhotons>>();
     auto LitePhotonCol = std::make_unique<std::vector<sim::SimPhotonsLite>>();
@@ -763,46 +653,12 @@
     auto cOpDetBacktrackerRecordColRefl =
       std::make_unique<std::vector<sim::OpDetBacktrackerRecord>>();
 
-    art::PtrMaker<simb::MCParticle> makeMCPartPtr(evt);
+    std::optional<art::PtrMaker<simb::MCParticle>> makeMCPartPtr;
+    if (fMakeMCParticles) makeMCPartPtr.emplace(evt);
 
     // for energy deposits
     auto edepCol_TPCActive = std::make_unique<std::vector<sim::SimEnergyDeposit>>();
     auto edepCol_Other = std::make_unique<std::vector<sim::SimEnergyDeposit>>();
-=======
-
-    // loop over the lists and put the particles and voxels into the event as collections
-    std::unique_ptr<std::vector<sim::SimChannel>> scCol(new std::vector<sim::SimChannel>);
-    std::unique_ptr<std::vector<sim::AuxDetSimChannel>> adCol(
-      new std::vector<sim::AuxDetSimChannel>);
-
-    std::unique_ptr<std::vector<simb::MCParticle>> partCol =
-      fMakeMCParticles ? std::make_unique<std::vector<simb::MCParticle>>() : nullptr;
-    std::unique_ptr<art::Assns<simb::MCTruth, simb::MCParticle, sim::GeneratedParticleInfo>>
-      tpassn = fMakeMCParticles ?
-                 std::make_unique<
-                   art::Assns<simb::MCTruth, simb::MCParticle, sim::GeneratedParticleInfo>>() :
-                 nullptr;
-
-    std::unique_ptr<std::vector<sim::SimPhotons>> PhotonCol(new std::vector<sim::SimPhotons>);
-    std::unique_ptr<std::vector<sim::SimPhotons>> PhotonColRefl(new std::vector<sim::SimPhotons>);
-    std::unique_ptr<std::vector<sim::SimPhotonsLite>> LitePhotonCol(
-      new std::vector<sim::SimPhotonsLite>);
-    std::unique_ptr<std::vector<sim::SimPhotonsLite>> LitePhotonColRefl(
-      new std::vector<sim::SimPhotonsLite>);
-    std::unique_ptr<std::vector<sim::OpDetBacktrackerRecord>> cOpDetBacktrackerRecordCol(
-      new std::vector<sim::OpDetBacktrackerRecord>);
-    std::unique_ptr<std::vector<sim::OpDetBacktrackerRecord>> cOpDetBacktrackerRecordColRefl(
-      new std::vector<sim::OpDetBacktrackerRecord>);
-
-    std::optional<art::PtrMaker<simb::MCParticle>> makeMCPartPtr;
-    if (fMakeMCParticles) makeMCPartPtr.emplace(evt);
-
-    //for energy deposits
-    std::unique_ptr<std::vector<sim::SimEnergyDeposit>> edepCol_TPCActive(
-      new std::vector<sim::SimEnergyDeposit>);
-    std::unique_ptr<std::vector<sim::SimEnergyDeposit>> edepCol_Other(
-      new std::vector<sim::SimEnergyDeposit>);
->>>>>>> 8a3fdbdd
 
     // Fetch the lists of LAr voxels and particles.
     art::ServiceHandle<sim::LArG4Parameters const> lgp;
@@ -818,11 +674,7 @@
     //look to see if there is any MCTruth information for this
     //event
     std::vector<art::Handle<std::vector<simb::MCTruth>>> mclists;
-<<<<<<< HEAD
     if (empty(fInputLabels))
-=======
-    if (fInputLabels.size() == 0)
->>>>>>> 8a3fdbdd
       evt.getManyByType(mclists);
     else {
       mclists.resize(fInputLabels.size());
@@ -896,11 +748,7 @@
     G4SDManager* sdManager = G4SDManager::GetSDMpointer();
 
     // Find the sensitive detector with the name "LArVoxelSD".
-<<<<<<< HEAD
     auto theOpDetDet = dynamic_cast<OpDetSensitiveDetector*>(
-=======
-    OpDetSensitiveDetector* theOpDetDet = dynamic_cast<OpDetSensitiveDetector*>(
->>>>>>> 8a3fdbdd
       sdManager->FindSensitiveDetector("OpDetSensitiveDetector"));
 
     // Store the contents of the detected photon table
@@ -933,7 +781,6 @@
             std::map<int, std::map<int, int>> ThePhotons =
               OpDetPhotonTable::Instance()->GetLitePhotons(Reflected);
 
-<<<<<<< HEAD
             if (size(ThePhotons) > 0) {
               LitePhotonCol->reserve(ThePhotons.size());
               for (auto const& [opChannel, detectedPhotons] : ThePhotons) {
@@ -944,18 +791,6 @@
                   LitePhotonColRefl->push_back(std::move(ph));
                 else
                   LitePhotonCol->push_back(std::move(ph));
-=======
-            if (ThePhotons.size() > 0) {
-              LitePhotonCol->reserve(ThePhotons.size());
-              for (auto const& it : ThePhotons) {
-                sim::SimPhotonsLite ph;
-                ph.OpChannel = it.first;
-                ph.DetectedPhotons = it.second;
-                if (Reflected)
-                  LitePhotonColRefl->push_back(ph);
-                else
-                  LitePhotonCol->push_back(ph);
->>>>>>> 8a3fdbdd
               }
             }
           }
@@ -1015,11 +850,7 @@
           }
 
           // Convert the G4VSensitiveDetector* to a LArVoxelReadout*.
-<<<<<<< HEAD
           auto larVoxelReadout = dynamic_cast<LArVoxelReadout*>(sd);
-=======
-          LArVoxelReadout* larVoxelReadout = dynamic_cast<LArVoxelReadout*>(sd);
->>>>>>> 8a3fdbdd
 
           // If this didn't work, there is a "LArVoxelSD" detector, but
           // it's not a LArVoxelReadout object.
@@ -1029,22 +860,13 @@
           }
 
           LArVoxelReadout::ChannelMap_t& channels = larVoxelReadout->GetSimChannelMap(c, t);
-<<<<<<< HEAD
           if (!empty(channels)) {
             MF_LOG_DEBUG("LArG4") << "now put " << channels.size() << " SimChannels from C=" << c
                                   << " T=" << t << " into the event";
-=======
-          if (!channels.empty()) {
-            MF_LOG_DEBUG("LArG4") << "now put " << channels.size()
-                                  << " SimChannels"
-                                     " from C="
-                                  << c << " T=" << t << " into the event";
->>>>>>> 8a3fdbdd
           }
 
           for (auto ch_pair : channels) {
             sim::SimChannel& sc = ch_pair.second;
-<<<<<<< HEAD
 
             // push sc onto scCol but only if we haven't already put something in scCol for this channel.
             // if we have, then merge the ionization deposits.  Skip the check if we only have one TPC
@@ -1052,15 +874,6 @@
             if (ntpcs > 1) {
               unsigned int ichan = sc.Channel();
               auto itertest = channelToscCol.find(ichan);
-=======
-
-            // push sc onto scCol but only if we haven't already put something in scCol for this channel.
-            // if we have, then merge the ionization deposits.  Skip the check if we only have one TPC
-
-            if (ntpcs > 1) {
-              unsigned int ichan = sc.Channel();
-              std::map<unsigned int, unsigned int>::iterator itertest = channelToscCol.find(ichan);
->>>>>>> 8a3fdbdd
               if (itertest == channelToscCol.end()) {
                 channelToscCol[ichan] = scCol->size();
                 scCol->emplace_back(std::move(sc));
@@ -1125,15 +938,8 @@
       }
     } // Loop over AuxDets
 
-<<<<<<< HEAD
     mf::LogInfo("LArG4") << "Geant4 simulated " << nGeneratedParticles << " MC particles, we keep "
                          << partCol->size() << " .";
-=======
-    if (partCol) {
-      mf::LogInfo("LArG4") << "Geant4 simulated " << nGeneratedParticles
-                           << " MC particles, we keep " << partCol->size() << " .";
-    }
->>>>>>> 8a3fdbdd
 
     if (fdumpSimChannels) {
       mf::LogVerbatim("DumpSimChannels")
@@ -1151,12 +957,8 @@
     if (!lgp->NoElectronPropagation()) evt.put(std::move(scCol));
 
     evt.put(std::move(adCol));
-<<<<<<< HEAD
-    evt.put(std::move(partCol));
-=======
     if (partCol) evt.put(std::move(partCol));
     if (tpassn) evt.put(std::move(tpassn));
->>>>>>> 8a3fdbdd
     if (!lgp->NoPhotonPropagation()) {
       if (!fUseLitePhotons) {
         evt.put(std::move(PhotonCol));
@@ -1181,15 +983,4 @@
 
 } // namespace LArG4
 
-<<<<<<< HEAD
-DEFINE_ART_MODULE(larg4::LArG4)
-=======
-namespace larg4 {
-
-  DEFINE_ART_MODULE(LArG4)
-
-} // namespace LArG4
-#if defined __clang__
-#pragma clang diagnostic pop
-#endif
->>>>>>> 8a3fdbdd
+DEFINE_ART_MODULE(larg4::LArG4)