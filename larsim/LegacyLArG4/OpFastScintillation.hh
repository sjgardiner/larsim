// Class adapted for LArSoft by Ben Jones, MIT 10/10/12
//
// This class is a physics process based on the standard Geant4
// scintillation process.
//
// It has been stripped down and adapted to form the backbone of
// the LArG4 fast optical simulation.  Photons, instead of being
// produced and added to the geant4 particle stack, are logged
// and used to predict the visibility of this step to each PMT in
// the detector.
//
// The photonvisibilityservice looks up the visibility of the relevant
// xyz point, and if a photon is detected at a given PMT, one OnePhoton
// object is logged in the OpDetPhotonTable
//
// At the end of the event, the OpDetPhotonTable is read out
// by LArG4, and detected photons are stored in the event.
//
// This process can be used alongside the standard Cerenkov process,
// which does step geant4 opticalphotons.  Both the fast scintillation
// table and the geant4 sensitive detectors are read out by LArG4 to
// produce a combined SimPhoton collection.
//
//
//
// ********************************************************************
// * License and Disclaimer                                           *
// *                                                                  *
// * The  Geant4 software  is  copyright of the Copyright Holders  of *
// * the Geant4 Collaboration.  It is provided  under  the terms  and *
// * conditions of the Geant4 Software License,  included in the file *
// * LICENSE and available at  http://cern.ch/geant4/license .  These *
// * include a list of copyright holders.                             *
// *                                                                  *
// * Neither the authors of this software system, nor their employing *
// * institutes,nor the agencies providing financial support for this *
// * work  make  any representation or  warranty, express or implied, *
// * regarding  this  software system or assume any liability for its *
// * use.  Please see the license in the file  LICENSE  and URL above *
// * for the full disclaimer and the limitation of liability.         *
// *                                                                  *
// * This  code  implementation is the result of  the  scientific and *
// * technical work of the GEANT4 collaboration.                      *
// * By using,  copying,  modifying or  distributing the software (or *
// * any work based  on the software)  you  agree  to acknowledge its *
// * use  in  resulting  scientific  publications,  and indicate your *
// * acceptance of all terms of the Geant4 Software license.          *
// ********************************************************************
//
//
// GEANT4 tag $Name: not supported by cvs2svn $
//
//
////////////////////////////////////////////////////////////////////////
// Scintillation Light Class Definition
////////////////////////////////////////////////////////////////////////
//
// File:        OpFastScintillation.hh
// Description:	Discrete Process - Generation of Scintillation Photons
// Version:     1.0
// Created:     1998-11-07
// Author:      Peter Gumplinger
// Updated:     2010-10-20 Allow the scintillation yield to be a function
//                         of energy deposited by particle type
//                         Thanks to Zach Hartwig (Department of Nuclear
//                         Science and Engineeering - MIT)
//              2005-07-28 add G4ProcessType to constructor
//              2002-11-21 change to user G4Poisson for small MeanNumPotons
//              2002-11-07 allow for fast and slow scintillation
//              2002-11-05 make use of constant material properties
//              2002-05-16 changed to inherit from VRestDiscreteProcess
//              2002-05-09 changed IsApplicable method
//              1999-10-29 add method and class descriptors
//
// mail:        gum@triumf.ca
//
////////////////////////////////////////////////////////////////////////

#ifndef OpFastScintillation_h
#define OpFastScintillation_h 1

/////////////
// Includes
/////////////

#include "larcorealg/Geometry/BoxBoundedGeo.h"
#include "larcoreobj/SimpleTypesAndConstants/geo_vectors.h" // geo::Point_t
#include "larsim/PhotonPropagation/PhotonVisibilityTypes.h" // phot::MappedT0s_t

#include "Geant4/G4ForceCondition.hh"
#include "Geant4/G4ParticleDefinition.hh"
#include "Geant4/G4PhysicsOrderedFreeVector.hh"
#include "Geant4/G4PhysicsTable.hh"
#include "Geant4/G4ProcessType.hh"
#include "Geant4/G4String.hh"
#include "Geant4/G4ThreeVector.hh"
#include "Geant4/G4Types.hh"
#include "Geant4/G4VRestDiscreteProcess.hh"

#include "TF1.h"
#include "TVector3.h"

#include <memory> // std::unique_ptr

class G4EmSaturation;
class G4Step;
class G4Track;
class G4VParticleChange;
namespace CLHEP {
  class RandGeneral;
}
namespace geo {
  class GeometryCore;
}
namespace phot {
  class PhotonVisibilityService;
}

// Class Description:
// RestDiscrete Process - Generation of Scintillation Photons.
// Class inherits publicly from G4VRestDiscreteProcess.
// Class Description - End:

/////////////////////
// Class Definition
/////////////////////

namespace larg4 {

  class OpFastScintillation : public G4VRestDiscreteProcess {

  private:
    //////////////
    // Operators
    //////////////

    // OpFastScintillation& operator=(const OpFastScintillation &right);

  public: // Without description
    ////////////////////////////////
    // Constructors and Destructor
    ////////////////////////////////

    OpFastScintillation(const G4String& processName = "Scintillation",
                        G4ProcessType type = fElectromagnetic);
<<<<<<< HEAD
    OpFastScintillation(const OpFastScintillation& right);
=======
>>>>>>> 8a3fdbdd

    ~OpFastScintillation();

    ////////////
    // Methods
    ////////////

  public: // With description
    // OpFastScintillation Process has both PostStepDoIt (for energy
    // deposition of particles in flight) and AtRestDoIt (for energy
    // given to the medium by particles at rest)

    virtual G4bool IsApplicable(const G4ParticleDefinition& aParticleType);
    // Returns true -> 'is applicable', for any particle type except
    // for an 'opticalphoton' and for short-lived particles

    G4double GetMeanFreePath(const G4Track& aTrack, G4double, G4ForceCondition*);
    // Returns infinity; i. e. the process does not limit the step,
    // but sets the 'StronglyForced' condition for the DoIt to be
    // invoked at every step.

    G4double GetMeanLifeTime(const G4Track& aTrack, G4ForceCondition*);
    // Returns infinity; i. e. the process does not limit the time,
    // but sets the 'StronglyForced' condition for the DoIt to be
    // invoked at every step.

    virtual G4VParticleChange* PostStepDoIt(const G4Track& aTrack, const G4Step& aStep);
    virtual G4VParticleChange* AtRestDoIt(const G4Track& aTrack, const G4Step& aStep);

    // These are the methods implementing the scintillation process.

    void SetTrackSecondariesFirst(const G4bool state);
    // If set, the primary particle tracking is interrupted and any
    // produced scintillation photons are tracked next. When all
    // have been tracked, the tracking of the primary resumes.

    void SetFiniteRiseTime(const G4bool state);
    // If set, the OpFastScintillation process expects the user to have
    // set the constant material property FAST/SLOWSCINTILLATIONRISETIME.

    G4bool GetTrackSecondariesFirst() const;
    // Returns the boolean flag for tracking secondaries first.

    G4bool GetFiniteRiseTime() const;
    // Returns the boolean flag for a finite scintillation rise time.

    void SetScintillationYieldFactor(const G4double yieldfactor);
    // Called to set the scintillation photon yield factor, needed when
    // the yield is different for different types of particles. This
    // scales the yield obtained from the G4MaterialPropertiesTable.

    G4double GetScintillationYieldFactor() const;
    // Returns the photon yield factor.

    void SetScintillationExcitationRatio(const G4double excitationratio);
    // Called to set the scintillation exciation ratio, needed when
    // the scintillation level excitation is different for different
    // types of particles. This overwrites the YieldRatio obtained
    // from the G4MaterialPropertiesTable.

    G4double GetScintillationExcitationRatio() const;
    // Returns the scintillation level excitation ratio.

    G4PhysicsTable* GetFastIntegralTable() const;
    // Returns the address of the fast scintillation integral table.

    G4PhysicsTable* GetSlowIntegralTable() const;
    // Returns the address of the slow scintillation integral table.

    void
    AddSaturation(G4EmSaturation* sat)
    {
      emSaturation = sat;
    }
    // Adds Birks Saturation to the process.

    void
    RemoveSaturation()
    {
      emSaturation = NULL;
    }
    // Removes the Birks Saturation from the process.

    G4EmSaturation*
    GetSaturation() const
    {
      return emSaturation;
    }
    // Returns the Birks Saturation.

    void SetScintillationByParticleType(const G4bool);
    // Called by the user to set the scintillation yield as a function
    // of energy deposited by particle type

    G4bool
    GetScintillationByParticleType() const
    {
      return scintillationByParticleType;
    }
    // Return the boolean that determines the method of scintillation
    // production

    void DumpPhysicsTable() const;
    // Prints the fast and slow scintillation integral tables.

    /*std::vector<double> GetVUVTime(double, int);
      std::vector<double> GetVisibleTimeOnlyCathode(double, int);*/
    // old timings -- to be deleted

    void getVUVTimes(std::vector<double>& arrivalTimes, double distance_in_cm);
    void generateParam(const size_t index);
    // Functions for vuv component Landau + Exponential timing parameterisation, updated method

    void getVISTimes(std::vector<double>& arrivalTimes, TVector3 ScintPoint, TVector3 OpDetPoint);
    // Visible component timing parameterisation

  protected:
    void BuildThePhysicsTable();
    // It builds either the fast or slow scintillation integral table;
    // or both.

    bool RecordPhotonsProduced(const G4Step& aStep, double N);
    // Note the production of N photons in at point xyz.
    //  pass on to generate detector response, etc.

    ///////////////////////
    // Class Data Members
    ///////////////////////

    std::unique_ptr<G4PhysicsTable> theSlowIntegralTable;
    std::unique_ptr<G4PhysicsTable> theFastIntegralTable;

    G4bool fTrackSecondariesFirst;
    G4bool fFiniteRiseTime;

    G4double YieldFactor;

    G4double ExcitationRatio;

    G4bool scintillationByParticleType;

  private:
    /// Returns whether the semi-analytic visibility parametrization is being used.
    bool usesSemiAnalyticModel() const;

    void detectedDirectHits(std::map<size_t, int>& DetectedNum,
                            const double Num,
                            geo::Point_t const& ScintPoint);
    void detectedReflecHits(std::map<size_t, int>& ReflDetectedNum,
                            const double Num,
                            geo::Point_t const& ScintPoint);

    int VUVHits(const double Nphotons_created,
                geo::Point_t const& ScintPoint,
                geo::Point_t const& OpDetPoint,
                const int optical_detector_type);
    // Calculates semi-analytic model number of hits for vuv component

    int VISHits(geo::Point_t const& ScintPoint,
                geo::Point_t const& OpDetPoint,
                const int optical_detector_type,
                const double cathode_hits_rec,
                const std::array<double, 3> hotspot);
    // Calculates semi-analytic model number of hits for visible component

    G4double single_exp(const G4double t, const G4double tau2) const;
    G4double bi_exp(const G4double t, const G4double tau1, const G4double tau2) const;

    G4double scint_time(const G4Step& aStep,
                        G4double ScintillationTime,
                        G4double ScintillationRiseTime) const;
    void propagationTime(std::vector<double>& arrival_time_dist,
                         G4ThreeVector x0,
                         const size_t OpChannel,
                         bool Reflected = false); //const;

    // emission time distribution when there is a finite rise time
    G4double sample_time(const G4double tau1, const G4double tau2) const;

    // Facility for TPB emission energies
    double reemission_energy() const;
    std::map<double, double> tpbemission;
    CLHEP::RandGeneral* rgen0;

    void average_position(G4Step const& aStep, double* xzyPos) const;

    G4EmSaturation* emSaturation;
    // functions and parameters for the propagation time parametrization
    phot::MappedFunctions_t ParPropTimeTF1;
    phot::MappedT0s_t ReflT0s;

    /*TF1 const* functions_vuv[8];
     TF1 const* functions_vis[5];
     double fd_break;
     double fd_max;
     double ftf1_sampling_factor;
     double ft0_max, ft0_break_point;*/

    size_t NOpChannels;

    //For new VUV time parametrization
    double fstep_size, fmax_d, fvuv_vgroup_mean, fvuv_vgroup_max, finflexion_point_distance;
    std::vector<double> fparameters[9];
    // vector containing generated VUV timing parameterisations
    std::vector<TF1> VUV_timing;
    // vector containing min and max range VUV timing parameterisations are sampled to
    std::vector<double> VUV_max;
    std::vector<double> VUV_min;

    // For new VIS time parameterisation
    double fvis_vmean, fn_LAr_vis, fn_LAr_vuv;
    std::vector<double> fdistances_refl;
    std::vector<std::vector<double>> fcut_off_pars;
    std::vector<std::vector<double>> ftau_pars;

    // structure definition for solid angle of rectangle function
    struct dims {
      double w, h; // w = width; h = height
    };
    // solid angle of rectangular aperture calculation functions
    double Rectangle_SolidAngle(const double a, const double b, const double d);
    double Rectangle_SolidAngle(const dims o, const std::array<double, 3> v);
    // solid angle of circular aperture calculation functions
    double Disk_SolidAngle(const double d, const double h, const double b);

    //For VUV semi-analytic hits
    G4double Gaisser_Hillas(const double x, const double* par);
<<<<<<< HEAD
    bool fUseNhitsModel;
=======
>>>>>>> 8a3fdbdd
    //array of correction for the VUV Nhits estimation
    std::vector<std::vector<double>> fGHvuvpars;
    //To account for the border effects
    std::vector<double> fborder_corr;
    double fYactive_corner, fZactive_corner, fReference_to_corner, fYcathode, fZcathode;
    std::vector<geo::BoxBoundedGeo> const fActiveVolumes;
    // For VIS semi-analytic hits
    constexpr double Pol_5(const double x, double* par);
    bool fStoreReflected;
    // array of corrections for VIS Nhits estimation
    std::vector<std::vector<double>> fvispars;
    //TF1* VIS_pol[9]; // unused
    std::vector<double> fvis_border_distances_x;
    std::vector<double> fvis_border_distances_r;
    std::vector<std::vector<std::vector<double>>> fvis_border_correction;
    bool fApplyVisBorderCorrection;
    std::string fVisBorderCorrectionType;

    double fplane_depth, fcathode_zdimension, fcathode_ydimension;
    TVector3 fcathode_centre;

    // Optical detector properties for semi-analytic hits
    // int foptical_detector_type;  // unused
    double fydimension, fzdimension, fradius;
    dims detPoint, cathode_plane;
    int fdelta_angulo, fL_abs_vuv;
<<<<<<< HEAD
    std::vector<std::array<double, 3>> fOpDetCenter;
=======
    std::vector<geo::Point_t> fOpDetCenter;
>>>>>>> 8a3fdbdd
    std::vector<int> fOpDetType;
    std::vector<double> fOpDetLength;
    std::vector<double> fOpDetHeight;
    //double fGlobalTimeOffset;

    void ProcessStep(const G4Step& step);

<<<<<<< HEAD
    bool bPropagate; ///< Whether propagation of photons is enabled.

    bool isOpDetInSameTPC(const double ScintPointX, const double OpDetPointX);
    bool isScintInActiveVolume(const std::array<double, 3> ScintPoint);
=======
    bool const bPropagate; ///< Whether propagation of photons is enabled.

    /// Photon visibility service instance.
    phot::PhotonVisibilityService const* const fPVS;

    /// Whether the semi-analytic model is being used for photon visibility.
    bool const fUseNhitsModel = false;
    /// Whether photon propagation is performed only from active volumes
    bool const fOnlyActiveVolume = false;
    /// Allows running even if light on cryostats `C:1` and higher is not supported.
    /// Currently hard coded "no"
    bool const fOnlyOneCryostat = false;
    /// Whether the cathodes are fully opaque; currently hard coded "no".
    bool const fOpaqueCathode = false;

    bool isOpDetInSameTPC(geo::Point_t const& ScintPoint, geo::Point_t const& OpDetPoint) const;
    bool isScintInActiveVolume(geo::Point_t const& ScintPoint);
>>>>>>> 8a3fdbdd
    double interpolate(const std::vector<double>& xData,
                       const std::vector<double>& yData,
                       double x,
                       bool extrapolate,
                       size_t i = 0);
    void interpolate3(std::array<double, 3>& inter,
                      const std::vector<double>& xData,
                      const std::vector<double>& yData1,
                      const std::vector<double>& yData2,
                      const std::vector<double>& yData3,
                      double x,
                      bool extrapolate);
<<<<<<< HEAD
  };
=======

    static std::vector<geo::BoxBoundedGeo> extractActiveVolumes(geo::GeometryCore const& geom);

  }; // class OpFastScintillation
>>>>>>> 8a3fdbdd

  double finter_d(double*, double*);
  double LandauPlusExpoFinal(double*, double*);
  double model_close(double*, double*);
  double model_far(double*, double*);

  static const size_t acos_bins = 2000000;
  static std::array<double, acos_bins + 1>
    acos_arr; // to get minimum resolution of 0.0000005 in [0,1]
  constexpr double acos_table(const double x);
  double fast_acos(const double x);

  ////////////////////
  // Inline methods
  ////////////////////
  inline G4bool
  OpFastScintillation::IsApplicable(const G4ParticleDefinition& aParticleType)
  {
    if (aParticleType.GetParticleName() == "opticalphoton") return false;
    if (aParticleType.IsShortLived()) return false;

    return true;
  }

  inline void
  OpFastScintillation::SetTrackSecondariesFirst(const G4bool state)
  {
    fTrackSecondariesFirst = state;
  }

  inline void
  OpFastScintillation::SetFiniteRiseTime(const G4bool state)
  {
    fFiniteRiseTime = state;
  }

  inline G4bool
  OpFastScintillation::GetTrackSecondariesFirst() const
  {
    return fTrackSecondariesFirst;
  }

  inline G4bool
  OpFastScintillation::GetFiniteRiseTime() const
  {
    return fFiniteRiseTime;
  }

  inline void
  OpFastScintillation::SetScintillationYieldFactor(const G4double yieldfactor)
  {
    YieldFactor = yieldfactor;
  }

  inline G4double
  OpFastScintillation::GetScintillationYieldFactor() const
  {
    return YieldFactor;
  }

  inline void
  OpFastScintillation::SetScintillationExcitationRatio(const G4double excitationratio)
  {
    ExcitationRatio = excitationratio;
  }

  inline G4double
  OpFastScintillation::GetScintillationExcitationRatio() const
  {
    return ExcitationRatio;
  }

  inline G4PhysicsTable*
  OpFastScintillation::GetSlowIntegralTable() const
  {
    return theSlowIntegralTable.get();
  }

  inline G4PhysicsTable*
  OpFastScintillation::GetFastIntegralTable() const
  {
    return theFastIntegralTable.get();
  }

  inline void
  OpFastScintillation::DumpPhysicsTable() const
  {
    if (theFastIntegralTable) {
      G4int PhysicsTableSize = theFastIntegralTable->entries();
      G4PhysicsOrderedFreeVector* v;
      for (G4int i = 0; i < PhysicsTableSize; i++) {
        v = (G4PhysicsOrderedFreeVector*)(*theFastIntegralTable)[i];
        v->DumpValues();
      }
    }
    if (theSlowIntegralTable) {
      G4int PhysicsTableSize = theSlowIntegralTable->entries();
      G4PhysicsOrderedFreeVector* v;
      for (G4int i = 0; i < PhysicsTableSize; i++) {
        v = (G4PhysicsOrderedFreeVector*)(*theSlowIntegralTable)[i];
        v->DumpValues();
      }
    }
  }

  template <typename TReal>
  inline constexpr double
  dist(const TReal* x, const TReal* y, const unsigned int dimension)
  {
    double d = 0.;
    for (unsigned int p = 0; p < dimension; ++p) {
      d += (*(x + p) - *(y + p)) * (*(x + p) - *(y + p));
    }
    return std::sqrt(d);
  }

  // implements relative method - do not use for comparing with zero
  // use this most of the time, tolerance needs to be meaningful in your context
  template <typename TReal>
  inline constexpr static bool
  isApproximatelyEqual(TReal a, TReal b, TReal tolerance = std::numeric_limits<TReal>::epsilon())
  {
    TReal diff = std::fabs(a - b);
    if (diff <= tolerance) return true;
    if (diff < std::fmax(std::fabs(a), std::fabs(b)) * tolerance) return true;
    return false;
  }

  // supply tolerance that is meaningful in your context
  // for example, default tolerance may not work if you are comparing double with float
  template <typename TReal>
  inline constexpr static bool
  isApproximatelyZero(TReal a, TReal tolerance = std::numeric_limits<TReal>::epsilon())
  {
    if (std::fabs(a) <= tolerance) return true;
    return false;
  }

  // use this when you want to be on safe side
  // for example, don't start rover unless signal is above 1
  template <typename TReal>
  inline constexpr static bool
  isDefinitelyLessThan(TReal a, TReal b, TReal tolerance = std::numeric_limits<TReal>::epsilon())
  {
    TReal diff = a - b;
    if (diff < tolerance) return true;
    if (diff < std::fmax(std::fabs(a), std::fabs(b)) * tolerance) return true;
    return false;
  }

  template <typename TReal>
  inline constexpr static bool
  isDefinitelyGreaterThan(TReal a, TReal b, TReal tolerance = std::numeric_limits<TReal>::epsilon())
  {
    TReal diff = a - b;
    if (diff > tolerance) return true;
    if (diff > std::fmax(std::fabs(a), std::fabs(b)) * tolerance) return true;
    return false;
  }

  // template<typename Function, typename... Args>
  // auto OpFastScintillation::invoke_memoized(Function function, Args... args)
  // {
  //   using key_type   = std::tuple<Args...>;
  //   using value_type = std::invoke_result_t<Function, Args...>;
  //   static_assert(! std::is_same_v<Function, std::function<value_type(Args...)>>,
  //                 "cannot memoize on std::function (use a lambda instead)");
  //   static_assert(! std::is_same_v<Function, value_type(*)(Args...)>,
  //                 "cannot memoize on function pointer (use a lambda instead)");
  //   static std::mutex mutex;
  //   static std::map<key_type, value_type> cache;
  //   auto key  = std::tuple(args...);
  //   auto lock = std::lock_guard<std::mutex>(mutex);
  //   if (cache.count(key)){
  //     return cache[key];
  //   }
  //   return cache[key] = std::apply(function, key);
  // }

} // namespace larg4

#endif /* OpFastScintillation_h */<|MERGE_RESOLUTION|>--- conflicted
+++ resolved
@@ -143,10 +143,6 @@
 
     OpFastScintillation(const G4String& processName = "Scintillation",
                         G4ProcessType type = fElectromagnetic);
-<<<<<<< HEAD
-    OpFastScintillation(const OpFastScintillation& right);
-=======
->>>>>>> 8a3fdbdd
 
     ~OpFastScintillation();
 
@@ -374,10 +370,6 @@
 
     //For VUV semi-analytic hits
     G4double Gaisser_Hillas(const double x, const double* par);
-<<<<<<< HEAD
-    bool fUseNhitsModel;
-=======
->>>>>>> 8a3fdbdd
     //array of correction for the VUV Nhits estimation
     std::vector<std::vector<double>> fGHvuvpars;
     //To account for the border effects
@@ -404,11 +396,7 @@
     double fydimension, fzdimension, fradius;
     dims detPoint, cathode_plane;
     int fdelta_angulo, fL_abs_vuv;
-<<<<<<< HEAD
-    std::vector<std::array<double, 3>> fOpDetCenter;
-=======
     std::vector<geo::Point_t> fOpDetCenter;
->>>>>>> 8a3fdbdd
     std::vector<int> fOpDetType;
     std::vector<double> fOpDetLength;
     std::vector<double> fOpDetHeight;
@@ -416,12 +404,6 @@
 
     void ProcessStep(const G4Step& step);
 
-<<<<<<< HEAD
-    bool bPropagate; ///< Whether propagation of photons is enabled.
-
-    bool isOpDetInSameTPC(const double ScintPointX, const double OpDetPointX);
-    bool isScintInActiveVolume(const std::array<double, 3> ScintPoint);
-=======
     bool const bPropagate; ///< Whether propagation of photons is enabled.
 
     /// Photon visibility service instance.
@@ -439,7 +421,6 @@
 
     bool isOpDetInSameTPC(geo::Point_t const& ScintPoint, geo::Point_t const& OpDetPoint) const;
     bool isScintInActiveVolume(geo::Point_t const& ScintPoint);
->>>>>>> 8a3fdbdd
     double interpolate(const std::vector<double>& xData,
                        const std::vector<double>& yData,
                        double x,
@@ -452,14 +433,10 @@
                       const std::vector<double>& yData3,
                       double x,
                       bool extrapolate);
-<<<<<<< HEAD
-  };
-=======
 
     static std::vector<geo::BoxBoundedGeo> extractActiveVolumes(geo::GeometryCore const& geom);
 
   }; // class OpFastScintillation
->>>>>>> 8a3fdbdd
 
   double finter_d(double*, double*);
   double LandauPlusExpoFinal(double*, double*);
