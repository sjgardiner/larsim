--- conflicted
+++ resolved
@@ -7,24 +7,20 @@
 #include "larsim/PhotonPropagation/IPhotonLibrary.h"
 
 #include "TTree.h"
+#include "TF1.h"
 #include "larsim/Simulation/PhotonVoxels.h"
 
-<<<<<<< HEAD
 #include "lardataobj/Utilities/LazyVector.h"
 
-=======
-class TF1;
->>>>>>> 39109352
 
 namespace phot{
   
   class PhotonLibrary : public IPhotonLibrary
   {
   public:
-    PhotonLibrary();
-    ~PhotonLibrary();
+    PhotonLibrary() = default;
 
-    TTree * ProduceTTree();
+    TTree * ProduceTTree() const;
     
 
     virtual float GetCount(size_t Voxel, size_t OpChannel) const override;
@@ -46,7 +42,7 @@
     /// Returns a pointer to NOpChannels() visibility values, one per channel
     virtual float const* GetCounts(size_t Voxel) const override;
     const std::vector<float>* GetTimingPars(size_t Voxel) const;
-    TF1* const GetTimingTF1s(size_t Voxel);
+    TF1* GetTimingTF1s(size_t Voxel) const;
 
     virtual float const* GetReflCounts(size_t Voxel) const override;
     virtual float const* GetReflT0s(size_t Voxel) const override;
@@ -82,15 +78,10 @@
     util::LazyVector<float> fLookupTable;
     util::LazyVector<float> fReflLookupTable;
     util::LazyVector<float> fReflTLookupTable;
-
-<<<<<<< HEAD
     util::LazyVector<std::vector<float>> fTimingParLookupTable;
-=======
-    std::vector<std::vector<float>> fTimingParLookupTable;
-    std::vector<TF1> fTimingParTF1LookupTable;
+    util::LazyVector<TF1> fTimingParTF1LookupTable;
     std::string fTimingParFormula;
     size_t fTimingParNParameters;
->>>>>>> 39109352
 
     size_t fNOpChannels;
     size_t fNVoxels;
@@ -139,7 +130,10 @@
 
     /// Unchecked access to a parameter of the time distribution
     const TF1& uncheckedAccessTimingTF1(size_t Voxel, size_t OpChannel) const
-    { return fTimingParTF1LookupTable[uncheckedIndex(Voxel, OpChannel)]; }
+    {
+      // note that this will produce a segmentation fault if the formula is not there
+      return *(fTimingParTF1LookupTable.data_address(uncheckedIndex(Voxel, OpChannel)));
+    }
 
     /// Name of the optical channel number in the input tree
     static std::string const OpChannelBranchName;
