--- conflicted
+++ resolved
@@ -1,21 +1,13 @@
 # The parent line must be the first non-comment line in the file 
 # This line defines the product name and version
-<<<<<<< HEAD
-parent	larsim	v03_07_00
-=======
 parent	larsim	v04_00_00
->>>>>>> 757db6c7
 defaultqual	e6
 #
 fcldir  product_dir job
 fwdir   product_dir G4
 #
 product         version
-<<<<<<< HEAD
-larevt		v03_04_02
-=======
 larevt		v04_00_00
->>>>>>> 757db6c7
 gcc		v4_9_1
 genie_xsec      R-2_8_0 
 genie_phyopt    R-2_8_0 
